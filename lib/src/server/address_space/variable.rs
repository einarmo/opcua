// OPCUA for Rust
// SPDX-License-Identifier: MPL-2.0
// Copyright (C) 2017-2024 Adam Lock

//! Contains the implementation of `Variable` and `VariableBuilder`.

use std::convert::{Into, TryFrom};

use crate::types::{
    AttributeId, AttributesMask, DataTypeId, DataValue, DateTime, NumericRange, StatusCode,
    TimestampsToReturn, Variant,
};
use crate::types::service_types::VariableAttributes;

use super::base::Base;
use super::{AccessLevel, Node, NodeBase, UserAccessLevel};

// This is a builder object for constructing variable nodes programmatically.

node_builder_impl!(VariableBuilder, Variable);
node_builder_impl_component_of!(VariableBuilder);
node_builder_impl_property_of!(VariableBuilder);

impl VariableBuilder {
    /// Sets the value of the variable.
    pub fn value(mut self, value: impl Into<Variant>) -> Self {
        let _ = self.node.set_value(NumericRange::None, value);
        self
    }

    /// Sets the data type of the variable.
    pub fn data_type(mut self, data_type: impl Into<NodeId>) -> Self {
        self.node.set_data_type(data_type);
        self
    }

    /// Sets the historizing flag for the variable.
    pub fn historizing(mut self, historizing: bool) -> Self {
        self.node.set_historizing(historizing);
        self
    }

    /// Sets the access level for the variable.
    pub fn access_level(mut self, access_level: AccessLevel) -> Self {
        self.node.set_access_level(access_level);
        self
    }

    /// Sets the user access level for the variable.
    pub fn user_access_level(mut self, user_access_level: UserAccessLevel) -> Self {
        self.node.set_user_access_level(user_access_level);
        self
    }

    /// Sets the value rank for the variable.
    pub fn value_rank(mut self, value_rank: i32) -> Self {
        self.node.set_value_rank(value_rank);
        self
    }

    /// Sets the array dimensions for the variable.
    pub fn array_dimensions(mut self, array_dimensions: &[u32]) -> Self {
        self.node.set_array_dimensions(array_dimensions);
        self
    }

    /// Set the write mask for this variable.
    pub fn write_mask(mut self, write_mask: WriteMask) -> Self {
        self.node.set_write_mask(write_mask);
        self
    }

    /// Makes the variable writable (by default it isn't)
    pub fn writable(mut self) -> Self {
        self.node
            .set_user_access_level(self.node.user_access_level() | UserAccessLevel::CURRENT_WRITE);
        self.node
            .set_access_level(self.node.access_level() | AccessLevel::CURRENT_WRITE);
        self
    }

    /// Makes the variable history-readable
    pub fn history_readable(mut self) -> Self {
        self.node
            .set_user_access_level(self.node.user_access_level() | UserAccessLevel::HISTORY_READ);
        self.node
            .set_access_level(self.node.access_level() | AccessLevel::HISTORY_READ);
        self
    }

    /// Makes the variable history-updateable
    pub fn history_updatable(mut self) -> Self {
        self.node
            .set_user_access_level(self.node.user_access_level() | UserAccessLevel::HISTORY_WRITE);
        self.node
            .set_access_level(self.node.access_level() | AccessLevel::HISTORY_WRITE);
        self
    }

    /// Sets the minimum sampling interval for the variable.
    pub fn minimum_sampling_interval(mut self, minimum_sampling_interval: f64) -> Self {
        self.node
            .set_minimum_sampling_interval(minimum_sampling_interval);
        self
    }

    /// Sets a value getter function for the variable. Whenever the value of a variable
    /// needs to be fetched (e.g. from a monitored item subscription), this trait will be called
    /// to get the value.
    /* pub fn value_getter(mut self, getter: Arc<Mutex<dyn AttributeGetter + Send>>) -> Self {
        self.node.set_value_getter(getter);
        self
    } */

    /// Sets a value setter function for the variable. Whenever the value of a variable is set via
    /// a service, this trait will be called to set the value. It is up to the implementation
    /// to decide what to do if that happens.
    /* pub fn value_setter(mut self, setter: Arc<Mutex<dyn AttributeSetter + Send>>) -> Self {
        self.node.set_value_setter(setter);
        self
    } */

    /// Add a reference to the variable indicating it has a type of another node.
    pub fn has_type_definition<T>(self, type_id: T) -> Self
    where
        T: Into<NodeId>,
    {
        self.reference(
            type_id,
            ReferenceTypeId::HasTypeDefinition,
            ReferenceDirection::Forward,
        )
    }

    /// Add a reference to the variable indicating it has a modelling rule of another node.
    pub fn has_modelling_rule<T>(self, type_id: T) -> Self
    where
        T: Into<NodeId>,
    {
        self.reference(
            type_id,
            ReferenceTypeId::HasModellingRule,
            ReferenceDirection::Forward,
        )
    }
}

// Note we use derivative builder macro so we can skip over the value getter / setter

/// A `Variable` is a type of node within the `AddressSpace`.
#[derive(Derivative)]
#[derivative(Debug)]
pub struct Variable {
    pub(super) base: Base,
    pub(super) data_type: NodeId,
    pub(super) historizing: bool,
    pub(super) value_rank: i32,
    pub(super) value: DataValue,
    pub(super) access_level: u8,
    pub(super) user_access_level: u8,
    pub(super) array_dimensions: Option<Vec<u32>>,
    pub(super) minimum_sampling_interval: Option<f64>,
}

impl Default for Variable {
    fn default() -> Self {
        Self {
            base: Base::new(NodeClass::Variable, &NodeId::null(), "", ""),
            data_type: NodeId::null(),
            historizing: false,
            value_rank: -1,
            value: Variant::Empty.into(),
            access_level: UserAccessLevel::CURRENT_READ.bits(),
            user_access_level: AccessLevel::CURRENT_READ.bits(),
            array_dimensions: None,
            minimum_sampling_interval: None,
        }
    }
}

node_base_impl!(Variable);

impl Node for Variable {
    fn get_attribute_max_age(
        &self,
        timestamps_to_return: TimestampsToReturn,
        attribute_id: AttributeId,
        index_range: NumericRange,
        data_encoding: &QualifiedName,
        max_age: f64,
    ) -> Option<DataValue> {
        /* TODO for Variables derived from the Structure data type, the AttributeId::Value should check
        data encoding and return the value encoded according "Default Binary", "Default XML" or "Default JSON" (OPC UA 1.04).
        */
        match attribute_id {
            // Mandatory attributes
            AttributeId::Value => {
                Some(self.value(timestamps_to_return, index_range, data_encoding, max_age))
            }
            AttributeId::DataType => Some(self.data_type().into()),
            AttributeId::Historizing => Some(self.historizing().into()),
            AttributeId::ValueRank => Some(self.value_rank().into()),
            AttributeId::AccessLevel => Some(self.access_level().bits().into()),
            AttributeId::UserAccessLevel => Some(self.user_access_level().bits().into()),
            // Optional attributes
            AttributeId::ArrayDimensions => {
                self.array_dimensions().map(|v| Variant::from(v).into())
            }
            AttributeId::MinimumSamplingInterval => {
                self.minimum_sampling_interval().map(|v| v.into())
            }
            _ => self.base.get_attribute_max_age(
                timestamps_to_return,
                attribute_id,
                index_range,
                data_encoding,
                max_age,
            ),
        }
    }

    fn set_attribute(
        &mut self,
        attribute_id: AttributeId,
        value: Variant,
    ) -> Result<(), StatusCode> {
        match attribute_id {
            AttributeId::DataType => {
                if let Variant::NodeId(v) = value {
                    self.set_data_type(*v);
                    Ok(())
                } else {
                    Err(StatusCode::BadTypeMismatch)
                }
            }
            AttributeId::Historizing => {
                if let Variant::Boolean(v) = value {
                    self.set_historizing(v);
                    Ok(())
                } else {
                    Err(StatusCode::BadTypeMismatch)
                }
            }
            AttributeId::ValueRank => {
                if let Variant::Int32(v) = value {
                    self.set_value_rank(v);
                    Ok(())
                } else {
                    Err(StatusCode::BadTypeMismatch)
                }
            }
            AttributeId::Value => {
                // Call set_value directly
                self.set_value(NumericRange::None, value)
            }
            AttributeId::AccessLevel => {
                if let Variant::Byte(v) = value {
                    self.set_access_level(AccessLevel::from_bits_truncate(v));
                    Ok(())
                } else {
                    Err(StatusCode::BadTypeMismatch)
                }
            }
            AttributeId::UserAccessLevel => {
                if let Variant::Byte(v) = value {
                    self.set_user_access_level(UserAccessLevel::from_bits_truncate(v));
                    Ok(())
                } else {
                    Err(StatusCode::BadTypeMismatch)
                }
            }
            AttributeId::ArrayDimensions => {
                let array_dimensions = <Vec<u32>>::try_from(&value);
                if let Ok(array_dimensions) = array_dimensions {
                    self.set_array_dimensions(&array_dimensions);
                    Ok(())
                } else {
                    Err(StatusCode::BadTypeMismatch)
                }
            }
            AttributeId::MinimumSamplingInterval => {
                if let Variant::Double(v) = value {
                    self.set_minimum_sampling_interval(v);
                    Ok(())
                } else {
                    Err(StatusCode::BadTypeMismatch)
                }
            }
            _ => self.base.set_attribute(attribute_id, value),
        }
    }
}

impl Variable {
    /// Creates a new variable. Note that data type, value rank and historizing are mandatory
    /// attributes of the Variable but not required by the constructor. The data type and value rank
    /// are inferred from the value. Historizing is not supported so is always false. If the
    /// inferred types for data type or value rank are wrong, they may be explicitly set, or
    /// call `new_data_value()` instead.
    pub fn new<R, S, V>(node_id: &NodeId, browse_name: R, display_name: S, value: V) -> Variable
    where
        R: Into<QualifiedName>,
        S: Into<LocalizedText>,
        V: Into<Variant>,
    {
        let value = value.into();
        let data_type = value.scalar_data_type().or_else(|| value.array_data_type());
        if let Some(data_type) = data_type {
            Variable::new_data_value(
                node_id,
                browse_name,
                display_name,
                data_type,
                None,
                None,
                value,
            )
        } else {
            panic!("Data type cannot be inferred from the value, use another constructor such as new_data_value")
        }
    }

    pub fn from_attributes<S>(
        node_id: &NodeId,
        browse_name: S,
        attributes: VariableAttributes,
    ) -> Result<Self, ()>
    where
        S: Into<QualifiedName>,
    {
        let mandatory_attributes = AttributesMask::DISPLAY_NAME
            | AttributesMask::ACCESS_LEVEL
            | AttributesMask::USER_ACCESS_LEVEL
            | AttributesMask::DATA_TYPE
            | AttributesMask::HISTORIZING
            | AttributesMask::VALUE
            | AttributesMask::VALUE_RANK;
        let mask = AttributesMask::from_bits(attributes.specified_attributes).ok_or(())?;
        if mask.contains(mandatory_attributes) {
            let mut node = Self::new_data_value(
                node_id,
                browse_name,
                attributes.display_name,
                attributes.data_type,
                None,
                None,
                attributes.value,
            );
            node.set_value_rank(attributes.value_rank);
            node.set_historizing(attributes.historizing);
            node.set_access_level(AccessLevel::from_bits_truncate(attributes.access_level));
            node.set_user_access_level(UserAccessLevel::from_bits_truncate(
                attributes.user_access_level,
            ));

            if mask.contains(AttributesMask::DESCRIPTION) {
                node.set_description(attributes.description);
            }
            if mask.contains(AttributesMask::WRITE_MASK) {
                node.set_write_mask(WriteMask::from_bits_truncate(attributes.write_mask));
            }
            if mask.contains(AttributesMask::USER_WRITE_MASK) {
                node.set_user_write_mask(WriteMask::from_bits_truncate(attributes.user_write_mask));
            }
            if mask.contains(AttributesMask::ARRAY_DIMENSIONS) {
                node.set_array_dimensions(attributes.array_dimensions.unwrap().as_slice());
            }
            if mask.contains(AttributesMask::MINIMUM_SAMPLING_INTERVAL) {
                node.set_minimum_sampling_interval(attributes.minimum_sampling_interval);
            }
            Ok(node)
        } else {
            error!("Variable cannot be created from attributes - missing mandatory values");
            Err(())
        }
    }

    /// Constructs a new variable with the specified id, name, type and value
    pub fn new_data_value<S, R, N, V>(
        node_id: &NodeId,
        browse_name: R,
        display_name: S,
        data_type: N,
        value_rank: Option<i32>,
        array_dimensions: Option<u32>,
        value: V,
    ) -> Variable
    where
        R: Into<QualifiedName>,
        S: Into<LocalizedText>,
        N: Into<NodeId>,
        V: Into<Variant>,
    {
        let value = value.into();
        let array_dimensions = if let Some(array_dimensions) = array_dimensions {
            Some(vec![array_dimensions])
        } else {
            match value {
                Variant::Array(ref array) => {
                    if let Some(ref array_dimensions) = array.dimensions {
                        // Multidimensional arrays encode/decode dimensions with Int32 in Part 6, but arrayDimensions in Part 3
                        // wants them as u32. Go figure... So convert Int32 to u32
                        Some(array_dimensions.iter().map(|v| *v).collect::<Vec<u32>>())
                    } else {
                        Some(vec![array.values.len() as u32])
                    }
                }
                _ => None,
            }
        };

        let value_rank = if let Some(value_rank) = value_rank {
            value_rank
        } else if let Some(ref array_dimensions) = array_dimensions {
            array_dimensions.len() as i32
        } else {
            -1
        };

        let builder = VariableBuilder::new(node_id, browse_name, display_name)
            .user_access_level(UserAccessLevel::CURRENT_READ)
            .access_level(AccessLevel::CURRENT_READ)
            .data_type(data_type)
            .historizing(false)
            .value_rank(value_rank)
            .value(value);

        // Set the array info
        let builder = if let Some(ref array_dimensions) = array_dimensions {
            builder.array_dimensions(array_dimensions.as_slice())
        } else {
            builder
        };
        builder.build()
    }

    pub fn is_valid(&self) -> bool {
        !self.data_type.is_null() && self.base.is_valid()
    }

    pub fn value(
        &self,
        _timestamps_to_return: TimestampsToReturn,
        index_range: NumericRange,
        _data_encoding: &QualifiedName,
        max_age: f64,
    ) -> DataValue {
<<<<<<< HEAD
        use std::i32;

        /* if let Some(ref value_getter) = self.value_getter {
=======
        if let Some(ref value_getter) = self.value_getter {
>>>>>>> 5e8b6613
            let mut value_getter = value_getter.lock();
            value_getter
                .get(
                    &self.node_id(),
                    timestamps_to_return,
                    AttributeId::Value,
                    index_range,
                    data_encoding,
                    max_age,
                )
                .unwrap_or_else(|status_code| {
                    let mut value = DataValue::default();
                    value.status = Some(status_code);
                    Some(value)
                })
                .unwrap_or_default()
        } else { */
        let data_value = &self.value;
        let mut result = DataValue {
            server_picoseconds: data_value.server_picoseconds,
            server_timestamp: data_value.server_timestamp,
            source_picoseconds: data_value.source_picoseconds,
            source_timestamp: data_value.source_timestamp,
            value: None,
            status: None,
        };

        // Get the value
        if let Some(ref value) = data_value.value {
            match value.range_of(index_range) {
                Ok(value) => {
                    result.value = Some(value);
                    result.status = data_value.status;
                }
                Err(err) => {
                    result.status = Some(err);
                }
            }
        }
        if max_age > 0.0 && max_age <= i32::MAX as f64 {
            // Update the server timestamp to now as a "best effort" attempt to get the latest value
            result.server_timestamp = Some(DateTime::now());
        }
        result
        //}
    }

    /// Sets the variable's `Variant` value. The timestamps for the change are updated to now.
    pub fn set_value<V>(&mut self, index_range: NumericRange, value: V) -> Result<(), StatusCode>
    where
        V: Into<Variant>,
    {
        let mut value = value.into();

        // A special case is required here for when the variable is a single dimension
        // byte array and the value is a ByteString.
        match self.value_rank {
            -3 | -2 | 1 => {
                if self.data_type == DataTypeId::Byte.into() {
                    if let Variant::ByteString(_) = value {
                        // Convert the value from a byte string to a byte array
                        value = value.to_byte_array()?;
                    }
                }
            }
            _ => { /* DO NOTHING */ }
        };

        // The value is set to the value getter
        /* if let Some(ref value_setter) = self.value_setter {
            let mut value_setter = value_setter.lock();
            value_setter.set(
                &self.node_id(),
                AttributeId::Value,
                index_range,
                value.into(),
            )
        } else { */
        let now = DateTime::now();
        if index_range.has_range() {
            self.set_value_range(value, index_range, StatusCode::Good, &now, &now)
        } else {
            self.set_value_direct(value, StatusCode::Good, &now, &now)
        }
        //}
    }

    // Set a range value
    pub fn set_value_range(
        &mut self,
        value: Variant,
        index_range: NumericRange,
        status_code: StatusCode,
        server_timestamp: &DateTime,
        source_timestamp: &DateTime,
    ) -> Result<(), StatusCode> {
        if matches!(index_range, NumericRange::None) {
            self.value.value = Some(value);
            self.value.status = Some(status_code);
            self.value.server_timestamp = Some(*server_timestamp);
            self.value.source_timestamp = Some(*source_timestamp);
            return Ok(());
        }

        match self.value.value {
            Some(ref mut full_value) => {
                // Overwrite a partial section of the value
                full_value.set_range_of(index_range, &value)?;
                self.value.status = Some(status_code);
                self.value.server_timestamp = Some(*server_timestamp);
                self.value.source_timestamp = Some(*source_timestamp);
                Ok(())
            }
            None => Err(StatusCode::BadIndexRangeInvalid),
        }
    }

    /// Sets the variable's `DataValue`
    pub fn set_value_direct<V>(
        &mut self,
        value: V,
        status_code: StatusCode,
        server_timestamp: &DateTime,
        source_timestamp: &DateTime,
    ) -> Result<(), StatusCode>
    where
        V: Into<Variant>,
    {
        self.value.value = Some(value.into());
        self.value.status = Some(status_code);
        self.value.server_timestamp = Some(*server_timestamp);
        self.value.source_timestamp = Some(*source_timestamp);
        Ok(())
    }

    /// Sets the variable type's `DataValue`
    pub fn set_data_value(&mut self, value: DataValue) {
        self.value = value;
    }

    /// Sets a getter function that will be called to get the value of this variable.
    // pub fn set_value_getter(&mut self, value_getter: Arc<Mutex<dyn AttributeGetter + Send>>) {
    //     self.value_getter = Some(value_getter);
    // }

    /// Sets a setter function that will be called to set the value of this variable.
    // pub fn set_value_setter(&mut self, value_setter: Arc<Mutex<dyn AttributeSetter + Send>>) {
    //     self.value_setter = Some(value_setter);
    // }

    /// Gets the minimum sampling interval, if the attribute was set
    pub fn minimum_sampling_interval(&self) -> Option<f64> {
        self.minimum_sampling_interval
    }

    /// Sets the minimum sampling interval
    ///
    /// Specifies in milliseconds how fast the server can reasonably sample the value for changes
    ///
    /// The value 0 means server is to monitor the value continuously. The value -1 means indeterminate.
    pub fn set_minimum_sampling_interval(&mut self, minimum_sampling_interval: f64) {
        self.minimum_sampling_interval = Some(minimum_sampling_interval);
    }

    /// Test if the variable is readable. This will be called by services before getting the value
    /// of the node.
    pub fn is_readable(&self) -> bool {
        self.access_level().contains(AccessLevel::CURRENT_READ)
    }

    /// Test if the variable is writable. This will be called by services before setting the value
    /// on the node.
    pub fn is_writable(&self) -> bool {
        self.access_level().contains(AccessLevel::CURRENT_WRITE)
    }

    /// Sets the variable writable state.
    pub fn set_writable(&mut self, writable: bool) {
        let mut access_level = self.access_level();
        if writable {
            access_level.insert(AccessLevel::CURRENT_WRITE);
        } else {
            access_level.remove(AccessLevel::CURRENT_WRITE);
        }
        self.set_access_level(access_level);
    }

    /// Returns the access level of the variable.
    pub fn access_level(&self) -> AccessLevel {
        AccessLevel::from_bits_truncate(self.access_level)
    }

    /// Sets the access level of the variable.
    pub fn set_access_level(&mut self, access_level: AccessLevel) {
        self.access_level = access_level.bits();
    }

    /// Test if the variable is user readable.
    pub fn is_user_readable(&self) -> bool {
        self.user_access_level()
            .contains(UserAccessLevel::CURRENT_READ)
    }

    /// Test if the variable is user writable.
    pub fn is_user_writable(&self) -> bool {
        self.user_access_level()
            .contains(UserAccessLevel::CURRENT_WRITE)
    }

    /// Returns the user access level of the variable.
    pub fn user_access_level(&self) -> UserAccessLevel {
        UserAccessLevel::from_bits_truncate(self.user_access_level)
    }

    /// Set the user access level of the variable.
    pub fn set_user_access_level(&mut self, user_access_level: UserAccessLevel) {
        self.user_access_level = user_access_level.bits();
    }

    pub fn value_rank(&self) -> i32 {
        self.value_rank
    }

    pub fn set_value_rank(&mut self, value_rank: i32) {
        self.value_rank = value_rank;
    }

    pub fn historizing(&self) -> bool {
        self.historizing
    }

    pub fn set_historizing(&mut self, historizing: bool) {
        self.historizing = historizing;
    }

    pub fn array_dimensions(&self) -> Option<Vec<u32>> {
        self.array_dimensions.clone()
    }

    pub fn set_array_dimensions(&mut self, array_dimensions: &[u32]) {
        self.array_dimensions = Some(array_dimensions.to_vec());
    }

    pub fn data_type(&self) -> NodeId {
        self.data_type.clone()
    }

    pub fn set_data_type<T>(&mut self, data_type: T)
    where
        T: Into<NodeId>,
    {
        self.data_type = data_type.into();
    }
}<|MERGE_RESOLUTION|>--- conflicted
+++ resolved
@@ -6,11 +6,11 @@
 
 use std::convert::{Into, TryFrom};
 
+use crate::types::service_types::VariableAttributes;
 use crate::types::{
     AttributeId, AttributesMask, DataTypeId, DataValue, DateTime, NumericRange, StatusCode,
     TimestampsToReturn, Variant,
 };
-use crate::types::service_types::VariableAttributes;
 
 use super::base::Base;
 use super::{AccessLevel, Node, NodeBase, UserAccessLevel};
@@ -445,13 +445,7 @@
         _data_encoding: &QualifiedName,
         max_age: f64,
     ) -> DataValue {
-<<<<<<< HEAD
-        use std::i32;
-
         /* if let Some(ref value_getter) = self.value_getter {
-=======
-        if let Some(ref value_getter) = self.value_getter {
->>>>>>> 5e8b6613
             let mut value_getter = value_getter.lock();
             value_getter
                 .get(
